--- conflicted
+++ resolved
@@ -18,15 +18,10 @@
 from dash import dcc, html
 
 from demo_configs import (
-<<<<<<< HEAD
-    ADVANCED_SETTINGS,
+    COLOR_BY_CASE,
     BIN_HEIGHT,
     BIN_LENGTH,
     BIN_WIDTH,
-=======
-    COLOR_BY_CASE,
-    BIN_DIM,
->>>>>>> b8ea8e5a
     CASE_DIM,
     DESCRIPTION,
     MAIN_HEADER,
